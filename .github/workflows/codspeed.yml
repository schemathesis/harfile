--- conflicted
+++ resolved
@@ -11,13 +11,8 @@
   benchmarks:
     runs-on: ubuntu-22.04
     steps:
-<<<<<<< HEAD
-      - uses: actions/checkout@v4.2.2
+      - uses: actions/checkout@v5.0.0
       - uses: actions/setup-python@v6
-=======
-      - uses: actions/checkout@v5.0.0
-      - uses: actions/setup-python@v5
->>>>>>> c5ef5aea
         with:
           # Python 3.12 for flamegraph support
           python-version: "3.12"
